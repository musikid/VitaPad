--- conflicted
+++ resolved
@@ -58,28 +58,19 @@
   NetThreadMessage net_message = {ev_connect};
   // Open the net thread with an event flag in argument to write the
   // connection state
-<<<<<<< HEAD
-  SceUID net_thread_id = sceKernelCreateThread("NetThread", &net_thread,
-                                               0x10000100, 0x10000, 0, 0, NULL);
-
-=======
   auto net_thread_id = sceKernelCreateThread(
       "NetThread", &net_thread, 0x10000100, 0x10000, 0, 0, nullptr);
->>>>>>> 63d729c3
   if (net_thread_id < 0) {
     SCE_DBG_LOG_ERROR("Error creating thread: 0x%08X", net_thread_id);
     return -1;
   }
   sceKernelStartThread(net_thread_id, sizeof(net_message), &net_message);
 
-<<<<<<< HEAD
   // Reduce cpu and gpu frequency to save battery
   scePowerSetArmClockFrequency(25);
   scePowerSetBusClockFrequency(25);
   scePowerSetGpuClockFrequency(10);
 
-  unsigned int state = 0;
-=======
   unsigned int events;
   sceNetCtlInetGetState(reinterpret_cast<int *>(&events));
   bool connected_to_network = events == SCE_NETCTL_STATE_CONNECTED;
@@ -89,7 +80,6 @@
   }
   events = 0;
 
->>>>>>> 63d729c3
   SceUInt TIMEOUT = (SceUInt)UINT32_MAX;
   do {
     vita2d_start_drawing();
